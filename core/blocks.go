package core

import (
	"log"
	"sync"

	"github.com/nikhan/go-fetch"
)

type KernelFunc func(chan bool, map[string]Message) (map[string]Message, bool)

type Spec struct {
	Name    string
	Inputs  []string
	Outputs []string
	Kernel  KernelFunc
}

// A Block is the basic processing unit in streamtools. It has inbound and outbound routes.
type Block struct {
	Name     string // for logging
	Inputs   map[string]*Input
	Outputs  map[string]*Output
	QuitChan chan bool
	Kernel   KernelFunc
	sync.Mutex
}

// NewBlock returns a block with no inputs and no outputs.
func NewBlock(s Spec) *Block {

	nb := &Block{
		Name:     s.Name,
		Inputs:   make(map[string]*Input),
		Outputs:  make(map[string]*Output),
		QuitChan: make(chan bool),
	}

	for _, v := range s.Inputs {
		nb.AddInput(v)
	}

	for _, v := range s.Outputs {
		nb.AddOutput(v)
	}

	nb.Kernel = s.Kernel

	return nb
}

func (b *Block) Serve() {
	var values map[string]Message
	var output map[string]Message
	var ok bool
	for {
		if values, ok = b.Receive(); !ok {
			return
		}

		if output, ok = b.Kernel(b.QuitChan, values); !ok {
			return
		}

		if ok = b.Broadcast(output); !ok {
			return
		}
	}
}

// Add a named input to the block
func (b *Block) AddInput(id string) bool {
	b.Lock()
	defer b.Unlock()
	_, ok := b.Inputs[id]
	if ok {
		return false
	}
	b.Inputs[id] = NewInput()
	return true
}

// Set an input's Path
func (b *Block) SetPath(id, path string) error {
	query, err := fetch.Parse(path)
	if err != nil {
		return err
	}
	b.Lock()
	b.Inputs[id].Path = query
	b.Unlock()
	return nil
}

// Remove a named input to the block
func (b *Block) RemoveInput(id string) bool {
	b.Lock()
	defer b.Unlock()
	_, ok := b.Inputs[id]
	if !ok {
		return false
	}
	delete(b.Inputs, id)
	return true
}

// GetInput returns the input Connection
func (b *Block) GetInput(id string) *Input {
	b.Lock()
	input, ok := b.Inputs[id]
	b.Unlock()
	if !ok {
		return nil
	}
	return input
}

// GetOutput returns the specified output
func (b *Block) GetOutput(id string) *Output {
	b.Lock()
	output, ok := b.Outputs[id]
	b.Unlock()
	if !ok {
		return nil
	}
	return output
}

// AddOutput registers a new output for the block
func (b *Block) AddOutput(id string) bool {
	b.Lock()
	defer b.Unlock()
	_, ok := b.Outputs[id]
	if ok {
		return false
	}
	b.Outputs[id] = NewOutput()
	return true
}

// RemoveOutput deletes the output from the block
func (b *Block) RemoveOutput(id string) bool {
	b.Lock()
	defer b.Unlock()
	_, ok := b.Outputs[id]
	if !ok {
		return false
	}
	delete(b.Outputs, id)
	return true
}

// Stop is called when removing a block from the streamtools pattern. This is the default, and can be overwritten.
func (b *Block) Stop() {
	b.QuitChan <- true
}

// Broadcast is called when sending a message to an Output. If Broadcast returns false your block must immediately return.
func (b Block) Broadcast(outputs map[string]Message) bool {
	for k, v := range outputs {
		o := b.GetOutput(k)
		for c, _ := range o.GetConnections() {
			select {
			case c <- v:
			case <-b.QuitChan:
				return false
			}
		}
	}
	return true
}
<<<<<<< HEAD

func (b Block) getName() string {
	return b.Name
}

/*
func (b Block) Merge(β Block) *Block {

	s

	out := NewBlock(b.getName() + "_" + β.getName())
	for id, input := range b.Inputs {
		out.Inputs[id] = input
	}
	for id, output := range β.Outputs {
		out.Outputs[id] = output
	}
	out.Kernel = func(msgs ...Message) (map[string]Message, error) {
		outMsg, err := b.Kernel(msgs)
		if err != nil {
			return nil, err
		}
		inMsg := map[string]Message{
			"in": outMsg["out"],
		}
		return β.Kernel(inMsg)
	}
	return out
=======

func (b Block) getName() string {
	return b.Name
>>>>>>> 6876b790
}
*/

<<<<<<< HEAD
=======
/*
func (b Block) Merge(β Block) *Block {
	out := NewBlock(b.getName() + "_" + β.getName())
	for id, input := range b.Inputs {
		out.Inputs[id] = input
	}
	for id, output := range β.Outputs {
		out.Outputs[id] = output
	}
	out.Kernel = func(msgs ...Message) (map[string]Message, error) {
		outMsg, err := b.Kernel(msgs)
		if err != nil {
			return nil, err
		}
		inMsg := map[string]Message{
			"in": outMsg["out"],
		}
		return β.Kernel(inMsg)
	}
	return out
}
*/

>>>>>>> 6876b790
func (b Block) Receive() (map[string]Message, bool) {
	var err error
	values := make(map[string]Message)
	for _, in := range b.Inputs {
		select {
		case m := <-in.Connection:
			in.Value, err = fetch.Run(in.Path, m)
			if err != nil {
				log.Fatal(err)
			}
		case <-b.QuitChan:
			return nil, false
		}
	}
	return values, true
}<|MERGE_RESOLUTION|>--- conflicted
+++ resolved
@@ -169,7 +169,6 @@
 	}
 	return true
 }
-<<<<<<< HEAD
 
 func (b Block) getName() string {
 	return b.Name
@@ -198,40 +197,8 @@
 		return β.Kernel(inMsg)
 	}
 	return out
-=======
-
-func (b Block) getName() string {
-	return b.Name
->>>>>>> 6876b790
-}
 */
 
-<<<<<<< HEAD
-=======
-/*
-func (b Block) Merge(β Block) *Block {
-	out := NewBlock(b.getName() + "_" + β.getName())
-	for id, input := range b.Inputs {
-		out.Inputs[id] = input
-	}
-	for id, output := range β.Outputs {
-		out.Outputs[id] = output
-	}
-	out.Kernel = func(msgs ...Message) (map[string]Message, error) {
-		outMsg, err := b.Kernel(msgs)
-		if err != nil {
-			return nil, err
-		}
-		inMsg := map[string]Message{
-			"in": outMsg["out"],
-		}
-		return β.Kernel(inMsg)
-	}
-	return out
-}
-*/
-
->>>>>>> 6876b790
 func (b Block) Receive() (map[string]Message, bool) {
 	var err error
 	values := make(map[string]Message)
