package core

import (
	"container/heap"
	"sync"
)

type queue []*PQMessage

type PriorityQueue struct {
	queue *queue
	sync.Mutex
}

type PQMessage struct {
	val   interface{}
	t     int
	index int
}

func PriorityQueueStore() SourceSpec {
	return SourceSpec{
		Name: "priority-queue",
		Type: PRIORITY,
		New:  NewPriorityQueue,
	}
}

func NewPriorityQueue() Source {
	pq := &queue{}
	heap.Init(pq)
	return &PriorityQueue{
		queue: pq,
	}
}

func (pq PriorityQueue) GetType() SourceType {
	return PRIORITY
}

func (pq queue) Len() int {
	return len(pq)
}

func (pq queue) Less(i, j int) bool {
	return pq[i].t > pq[j].t
}

func (pq queue) Swap(i, j int) {
	pq[i], pq[j] = pq[j], pq[i]
	pq[i].index = i
	pq[j].index = j
}

func (pq *queue) Push(x interface{}) {
	n := len(*pq)
	msg := x.(*PQMessage)
	msg.index = n
	*pq = append(*pq, msg)
}

func (pq *queue) Pop() interface{} {
	old := *pq
	n := len(old)
	item := old[n-1]
	item.index = -1 // for safety
	*pq = old[0 : n-1]
	return item
}

func (pq *queue) Peek() interface{} {
	if pq.Len() == 0 {
		return nil
	}
	return (*pq)[0]
}

func pqPush() Spec {
	return Spec{
		Name: "pqPush",
		Inputs: []Pin{
			Pin{"in", ANY},
			Pin{"priority", NUMBER},
		},
		Outputs: []Pin{
			Pin{"out", ANY},
		},
		Source: PRIORITY,
		Kernel: func(in, out, internal MessageMap, s Source, i chan Interrupt) Interrupt {
			pq := s.(*PriorityQueue)
			priority, ok := in[1].(float64)
			if !ok {
				out[0] = NewError("pqPush needs a Number for a priority")
				return nil
			}
			msg := &PQMessage{
				val: in[0],
				t:   int(priority),
			}
			heap.Push(pq.queue, msg)
			out[0] = true
			return nil
		},
	}
}

func pqPop() Spec {
	return Spec{
		Name: "pqPop",
		Inputs: []Pin{
			Pin{"trigger", ANY},
		},
		Outputs: []Pin{
<<<<<<< HEAD
			Pin{"out", ANY},
=======
			Pin{"out"},
			Pin{"priority"},
>>>>>>> 0ff19df8
		},
		Source: PRIORITY,
		Kernel: func(in, out, internal MessageMap, s Source, i chan Interrupt) Interrupt {
			pq := s.(*PriorityQueue)
			msgI := pq.queue.Pop()
			msg, ok := msgI.(*PQMessage)
			if !ok {
				out[0] = NewError("pulled something weird off the PriorityQueue")
				return nil
			}
			out[0] = msg.val
			out[1] = float64(msg.t)
			return nil
		},
	}
}

func pqPeek() Spec {
	return Spec{
		Name: "pqPeek",
		Inputs: []Pin{
			Pin{"trigger", ANY},
		},
		Outputs: []Pin{
<<<<<<< HEAD
			Pin{"out", ANY},
=======
			Pin{"out"},
			Pin{"priority"},
>>>>>>> 0ff19df8
		},
		Source: PRIORITY,
		Kernel: func(in, out, internal MessageMap, s Source, i chan Interrupt) Interrupt {
			pq := s.(*PriorityQueue)
			msgI := pq.queue.Peek()
			msg, ok := msgI.(*PQMessage)
			if !ok {
				out[0] = NewError("pulled something weird off the PriorityQueue")
				return nil
			}
			out[0] = msg.val
			out[1] = float64(msg.t)
			return nil
		},
	}
}

func pqLen() Spec {
	return Spec{
		Name: "pqLen",
		Inputs: []Pin{
			Pin{"trigger", ANY},
		},
		Outputs: []Pin{
			Pin{"length", NUMBER},
		},
		Source: PRIORITY,
		Kernel: func(in, out, internal MessageMap, s Source, i chan Interrupt) Interrupt {
			pq := s.(*PriorityQueue)
			out[0] = len(*pq.queue)
			return nil
		},
	}
}<|MERGE_RESOLUTION|>--- conflicted
+++ resolved
@@ -111,12 +111,8 @@
 			Pin{"trigger", ANY},
 		},
 		Outputs: []Pin{
-<<<<<<< HEAD
 			Pin{"out", ANY},
-=======
-			Pin{"out"},
-			Pin{"priority"},
->>>>>>> 0ff19df8
+			Pin{"priority", NUMBER},
 		},
 		Source: PRIORITY,
 		Kernel: func(in, out, internal MessageMap, s Source, i chan Interrupt) Interrupt {
@@ -141,12 +137,8 @@
 			Pin{"trigger", ANY},
 		},
 		Outputs: []Pin{
-<<<<<<< HEAD
 			Pin{"out", ANY},
-=======
-			Pin{"out"},
-			Pin{"priority"},
->>>>>>> 0ff19df8
+			Pin{"priority", NUMBER},
 		},
 		Source: PRIORITY,
 		Kernel: func(in, out, internal MessageMap, s Source, i chan Interrupt) Interrupt {
